--- conflicted
+++ resolved
@@ -1,26 +1,5 @@
-import gpytorch
 import torch
 from torch.autograd import Variable
-<<<<<<< HEAD
-from .kernel import Kernel
-from ..lazy import ToeplitzLazyVariable, KroneckerProductLazyVariable, NonLazyVariable
-
-
-class GridInterpolationKernel(Kernel):
-    def __init__(self, base_kernel_module, grid_size, grid, inducing_points):
-        super(GridInterpolationKernel, self).__init__()
-        self.base_kernel_module = base_kernel_module
-        self.grid_size = grid_size
-        self.register_buffer('grid', grid)
-        if inducing_points.ndimension() == 2:
-            inducing_points = inducing_points.unsqueeze(0)
-        self.register_buffer('_inducing_points', inducing_points)
-
-    def train(self, mode=True):
-        if hasattr(self, '_cached_kernel_mat'):
-            del self._cached_kernel_mat
-        return super(GridInterpolationKernel, self).train(mode)
-=======
 from .grid_kernel import GridKernel
 from ..lazy import InterpolatedLazyVariable
 from ..utils import Interpolation
@@ -57,7 +36,6 @@
     def _inducing_forward(self):
         inducing_points_var = Variable(self.inducing_points)
         return super(GridInterpolationKernel, self).forward(inducing_points_var, inducing_points_var)
->>>>>>> 2bf96e89
 
     def forward(self, x1, x2, **kwargs):
         base_lazy_var = self._inducing_forward()
@@ -69,28 +47,6 @@
             right_interp_indices = left_interp_indices
             right_interp_values = left_interp_values
         else:
-<<<<<<< HEAD
-            d = x1.size(-1)
-            grid_var = Variable(self.grid)
-
-            if gpytorch.functions.use_toeplitz:
-                first_item = grid_var[:, 0].contiguous().view(d, 1, 1)
-                k_UU = self.base_kernel_module(first_item, grid_var.view(d, -1, 1), **kwargs)
-                K_XXs = [ToeplitzLazyVariable(k_UU[i:i + 1].squeeze(-2)) for i in range(d)]
-            else:
-                k_UU = self.base_kernel_module(grid_var.view(d, -1, 1), grid_var.view(d, -1, 1), **kwargs)
-                K_XXs = [NonLazyVariable(k_UU[i:i + 1]) for i in range(d)]
-
-            if d > 1:
-                K_XX = KroneckerProductLazyVariable(*K_XXs)
-            else:
-                K_XX = K_XXs[0]
-
-            if not self.training:
-                self._cached_kernel_mat = K_XX
-            return K_XX
-=======
             right_interp_indices, right_interp_values = self._compute_grid(x2)
         return InterpolatedLazyVariable(base_lazy_var, left_interp_indices, left_interp_values,
-                                        right_interp_indices, right_interp_values)
->>>>>>> 2bf96e89
+                                        right_interp_indices, right_interp_values)